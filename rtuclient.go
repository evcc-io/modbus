--- conflicted
+++ resolved
@@ -6,7 +6,6 @@
 
 import (
 	"encoding/binary"
-	"errors"
 	"fmt"
 	"io"
 	"time"
@@ -160,11 +159,7 @@
 }
 
 // readIncrementally reads incrementally
-<<<<<<< HEAD
 func readIncrementally(slaveID, functionCode byte, r io.Reader, delay time.Duration) ([]byte, error) {
-=======
-func readIncrementally(slaveID, functionCode byte, r io.Reader, deadline time.Time) ([]byte, error) {
->>>>>>> f6c6fb52
 	if r == nil {
 		return nil, fmt.Errorf("reader is nil")
 	}
@@ -178,30 +173,22 @@
 	var deadline time.Time
 
 	for {
-<<<<<<< HEAD
 		if !deadline.IsZero() && time.Now().After(deadline) { // Possible that serialport may spew data
 			return nil, fmt.Errorf("failed to read from serial port within deadline")
-=======
-		if time.Now().After(deadline) { // Possible that serialport may spew data
-			return nil, errors.New("failed to read from serial port within deadline")
->>>>>>> f6c6fb52
 		}
 
 		if _, err := io.ReadAtLeast(r, buf, 1); err != nil {
 			return nil, err
 		}
 
-<<<<<<< HEAD
-		// after response has started remaining bytes MUST be read within maximum message duration
-		if delay > 0 {
-			deadline = time.Now().Add(delay)
-		}
-
-=======
->>>>>>> f6c6fb52
 		switch state {
 		// expecting slaveID
 		case stateSlaveID:
+			// after response has started remaining bytes MUST be read within maximum message duration
+			if delay > 0 {
+				deadline = time.Now().Add(delay)
+			}
+
 			// read slaveID
 			if buf[0] == slaveID {
 				state = stateFunctionCode
